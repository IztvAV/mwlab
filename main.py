import os
from mwlab.nn.scalers import MinMaxScaler
from mwlab import TouchstoneDataset, TouchstoneLDataModule

from filters import CMTheoreticalDatasetGenerator
from filters.codecs import MWFilterTouchstoneCodec
from filters.mwfilter_lightning import MWFilterBaseLModule

from filters.datasets.theoretical_dataset_generator import CMShifts, PSShift

import matplotlib.pyplot as plt
import lightning as L

from torch import nn
import models


BATCH_SIZE = 64
<<<<<<< HEAD
DATASET_SIZE = 1_000_000
=======
DATASET_SIZE = 100_000
>>>>>>> 5be139bf
FILTER_NAME = "SCYA501-KuIMUXT5-BPFC3"
ENV_ORIGIN_DATA_PATH = os.getcwd() + f"\\FilterData\\{FILTER_NAME}\\origins_data"
ENV_DATASET_PATH = os.getcwd() + f"\\FilterData\\{FILTER_NAME}\\datasets_data"


def main():
    ds_gen = CMTheoreticalDatasetGenerator(
        path_to_origin_filter=ENV_ORIGIN_DATA_PATH,
        path_to_save_dataset=ENV_DATASET_PATH,
        pss_origin=PSShift(phi11=0.547, phi21=-1.0, theta11=0.01685, theta21=0.017),
        pss_shifts_delta=PSShift(phi11=0.02, phi21=0.02, theta11=0.005, theta21=0.005),
        cm_shifts_delta=CMShifts(self_coupling=1.5, mainline_coupling=0.1, cross_coupling=0.005),
        samplers_size=DATASET_SIZE,
        save_s2p=False,
    )
    ds_gen.generate()

    codec = MWFilterTouchstoneCodec.from_dataset(TouchstoneDataset(source=ds_gen.path_to_dataset, in_memory=True))
    codec.exclude_keys(["f0", "bw", "N", "Q"])
    print(codec)
    # codec.y_channels = []
    # codec.y_channels = ['S1_1.real', 'S2_1.real', 'S2_2.real', 'S1_1.imag', 'S2_1.imag', 'S2_2.imag']
    # codec.y_channels = ['S1_1.db', 'S1_2.db', 'S2_1.db', 'S2_2.db']

    # Исключаем из анализа ненужные x-параметры
    print("Каналы:", codec.y_channels)
    print("Количество каналов:", len(codec.y_channels))

    dm = TouchstoneLDataModule(
        source=ds_gen.path_to_dataset,         # Путь к датасету
        codec=codec,                   # Кодек для преобразования TouchstoneData → (x, y)
        batch_size=BATCH_SIZE,                 # Размер батча
        val_ratio=0.2,                 # Доля валидационного набора
        test_ratio=0.05,                # Доля тестового набора
        cache_size=0,
        scaler_in=MinMaxScaler(dim=(0, 2), feature_range=(0, 1)),                          # Скейлер для входных данных
        scaler_out=MinMaxScaler(dim=0, feature_range=(-0.5, 0.5)),  # Скейлер для выходных данных
        swap_xy=True,
        # Параметры базового датасета:
        base_ds_kwargs={
            # "x_tf": x_transform,       # Предобработка входных данных
            # "s_tf": ds_gen.y_transform,        # Предобработка выходных данных
            "in_memory": True
        }
    )

    dm.setup("fit")

    # Декодирование
    _, __, meta = dm.get_dataset(split="train", meta=True)[0]
    ts_rec = codec.decode(dm.train_ds.dataset[0][0], meta)
    plt.figure()
    ts_rec.network.plot_s_db(m=0, n=0, label='S11 from dataset')
    ts_rec.network.plot_s_db(m=1, n=0, label='S21 from dataset')

    # Печатаем размеры полученных наборов
    print(f"Размер тренировочного набора: {len(dm.train_ds)}")
    print(f"Размер валидационного набора: {len(dm.val_ds)}")
    print(f"Размер тестового набора: {len(dm.test_ds)}")

    model = models.ResNet1D(in_channels=len(codec.y_channels),
<<<<<<< HEAD
                         out_channels=len(ds_gen.origin_filter.coupling_matrix.links))
    # model = models.BiRNN(in_channels=301,
    #                      num_layers=5,
    #                      out_channels=len(ds_gen.origin_filter.coupling_matrix.links),
    #                      hidden_size=512,
    #                      droupout=0.25)
=======
                            out_channels=len(ds_gen.origin_filter.coupling_matrix.links))
>>>>>>> 5be139bf

    lit_model = MWFilterBaseLModule(
        model=model,  # Наша нейросетевая модель
        swap_xy=True,
        scaler_in=dm.scaler_in,  # Скейлер для входных данных
        scaler_out=dm.scaler_out,  # Скейлер для выходных данных
        codec=codec,  # Кодек для преобразования данных
        optimizer_cfg={"name": "Adam", "lr": 2e-3},  # Конфигурация оптимизатора
        scheduler_cfg={"name": "StepLR", "step_size": 20, "gamma": 0.5},
        loss_fn=nn.MSELoss()
    )
    stoping = L.pytorch.callbacks.EarlyStopping(monitor="val_loss", patience=15, mode="min", min_delta=0.00001)

    # Обучение модели с помощью PyTorch Lightning
    trainer = L.Trainer(
        max_epochs=500,  # Максимальное количество эпох обучения
        accelerator="auto",  # Автоматический выбор устройства (CPU/GPU)
        log_every_n_steps=100,  # Частота логирования в процессе обучения
        callbacks=[
            stoping
        ]
    )

    # Запуск процесса обучения
    trainer.fit(lit_model, dm)

    orig_fil, pred_fil = lit_model.predict_for(dm, idx=0)
    lit_model.plot_origin_vs_prediction(orig_fil, pred_fil)
    plt.show()


if __name__ == "__main__":
    main()
    plt.show()<|MERGE_RESOLUTION|>--- conflicted
+++ resolved
@@ -16,11 +16,7 @@
 
 
 BATCH_SIZE = 64
-<<<<<<< HEAD
-DATASET_SIZE = 1_000_000
-=======
 DATASET_SIZE = 100_000
->>>>>>> 5be139bf
 FILTER_NAME = "SCYA501-KuIMUXT5-BPFC3"
 ENV_ORIGIN_DATA_PATH = os.getcwd() + f"\\FilterData\\{FILTER_NAME}\\origins_data"
 ENV_DATASET_PATH = os.getcwd() + f"\\FilterData\\{FILTER_NAME}\\datasets_data"
@@ -82,16 +78,12 @@
     print(f"Размер тестового набора: {len(dm.test_ds)}")
 
     model = models.ResNet1D(in_channels=len(codec.y_channels),
-<<<<<<< HEAD
                          out_channels=len(ds_gen.origin_filter.coupling_matrix.links))
     # model = models.BiRNN(in_channels=301,
     #                      num_layers=5,
     #                      out_channels=len(ds_gen.origin_filter.coupling_matrix.links),
     #                      hidden_size=512,
     #                      droupout=0.25)
-=======
-                            out_channels=len(ds_gen.origin_filter.coupling_matrix.links))
->>>>>>> 5be139bf
 
     lit_model = MWFilterBaseLModule(
         model=model,  # Наша нейросетевая модель

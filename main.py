import os
import time

from mwlab.nn.scalers import MinMaxScaler
from mwlab import TouchstoneDataset, TouchstoneLDataModule
from mwlab.io.backends import RAMBackend

from filters import CMTheoreticalDatasetGenerator, CouplingMatrix
from filters.codecs import MWFilterTouchstoneCodec
from filters.mwfilter_lightning import MWFilterBaseLModule, MWFilterBaseLMWithMetrics
from filters.filter import MWFilter

from filters.datasets.theoretical_dataset_generator import CMShifts, PSShift

import matplotlib.pyplot as plt
import lightning as L

from torch import nn
import models
import torch
from scipy.optimize import minimize

torch.set_float32_matmul_precision("medium")

to_db = lambda x: 20 * torch.log10(abs(x))

BATCH_SIZE = 64
<<<<<<< HEAD
DATASET_SIZE = 1_000
=======
DATASET_SIZE = 300_000
>>>>>>> 762384da
FILTER_NAME = "SCYA501-KuIMUXT5-BPFC3"
ENV_ORIGIN_DATA_PATH = os.path.join(os.getcwd(), "filters", "FilterData", FILTER_NAME, "origins_data")
ENV_DATASET_PATH = os.path.join(os.getcwd(), "filters", "FilterData", FILTER_NAME, "datasets_data")


class FastMN2toSParamCalculation:
    def __init__(self, matrix_order, w_min, w_max, w_num, fbw, Q):
        self.matrix_order = matrix_order
        self.w = torch.linspace(w_min, w_max, w_num)
        self.R = torch.zeros(matrix_order, matrix_order, dtype=torch.complex64)
        self.R[0, 0] = 1j
        self.R[-1, -1] = 1j
        self.I = torch.eye(matrix_order, matrix_order, dtype=torch.complex64)
        self.I[0, 0] = 0
        self.I[-1, -1] = 0
        self.G = 1j*1 * torch.eye(matrix_order, matrix_order, dtype=torch.complex64)
        self.G[0, 0] = 0
        self.G[-1, -1] = 0
        for res in range(1, matrix_order - 1):
            self.G[res, res] = 1 / (fbw * Q)
        self.S11 = torch.zeros(w_num, dtype=torch.complex64)
        self.S21 = torch.zeros(w_num, dtype=torch.complex64)
        self.S22 = torch.zeros(w_num, dtype=torch.complex64)

    def RespM2_gpu(self, M):
        # Батчевое создание матриц A
        w = self.w.view(-1, 1, 1)  # (B, 1, 1)
        MR = torch.tensor(M) - self.R
        A = MR + w * self.I - self.G

        # Обратные матрицы
        Ainv = torch.linalg.inv(A)  # (B, N, N)

        # Расчет S-параметров
        A00 = Ainv[:, 0, 0]
        # ANN = Ainv[:, -1, -1]
        AN0 = Ainv[:, -1, 0]

        S11 = 1 + 2j * 1 * A00
        # S22 = 1 + 2j * Rl * ANN
        S21 = -2j * torch.sqrt(torch.tensor(1 * 1, dtype=torch.float32)) * AN0

        return self.w, S11, S21


def optimize_cm(pred_filter:MWFilter, orig_filter: MWFilter):
    def cost(x, *args):
        """ х - элементы матрицы связи (сначала главная диагональ D, потом D+1, потом побочная d, потом d+1"""
        fast_calc, orig_filter, s11_origin, s21_origin = args
        matrix = CouplingMatrix.from_factors(x, orig_filter.coupling_matrix.links, orig_filter.coupling_matrix.matrix_order)
        _, s11_pred, s21_pred = fast_calc.RespM2_gpu(matrix)
        cost = torch.sum(torch.abs(s21_origin - to_db(s21_pred))) + torch.sum(torch.abs(s11_origin - to_db(s11_pred)))
        return cost.item()

    x0_real = pred_filter.coupling_matrix.factors
    x0 = x0_real
    x0 = torch.round(torch.tensor(x0), decimals=5)
    print("Start optimize")
    fast_calc = FastMN2toSParamCalculation(matrix_order=orig_filter.coupling_matrix.matrix_order, w_min=-1.2, w_max=1.2, w_num=301, Q=orig_filter.Q, fbw=orig_filter.fbw)
    _, s11_origin, s21_origin = fast_calc.RespM2_gpu(orig_filter.coupling_matrix.matrix)
    s11_origin_db = to_db(s11_origin)
    s21_origin_db = to_db(s21_origin)
    start_time = time.time_ns()
    prev_cost = 0
    for _ in range(15):
        optim_res = minimize(fun=cost, x0=x0, jac="2-points", method="BFGS",
                             args=(fast_calc, orig_filter, s11_origin_db, s21_origin_db),
                             options={"disp": True, "maxiter": 50})
        x0 = optim_res.x

        if optim_res.nit == 0:
            print("Number of iteration is 0. Break loop")
            break
        elif abs(optim_res.fun - prev_cost) < 1e-2:
            print("Different between cost function values less than 1e-2. Break loop")
            break
        elif abs(optim_res.fun) < 1:
            print("Cost function value less than 1. Break loop")
            break
        prev_cost = optim_res.fun
    stop_time = time.time_ns()
    print(f"Optimize time: {(stop_time - start_time) / 1e9} sec")

    optim_matrix = CouplingMatrix.from_factors(optim_res.x, orig_filter.coupling_matrix.links,
                                               orig_filter.coupling_matrix.matrix_order)
    w, s11_optim_resp, s21_optim_resp = fast_calc.RespM2_gpu(optim_matrix)
    s11_optim_db = to_db(s11_optim_resp)
    s21_optim_db = to_db(s21_optim_resp)

    plt.figure()
    plt.title("S11")
    plt.plot(w, s11_origin_db, w, s11_optim_db)
    plt.legend(["Origin", "Optimized"])

    plt.figure()
    plt.title("S21")
    plt.plot(w, s21_origin_db, w, s21_optim_db)
    plt.legend(["Origin", "Optimized"])

    return optim_res.x



def main():
    backend = RAMBackend([])
    ds_gen = CMTheoreticalDatasetGenerator(
        path_to_origin_filter=ENV_ORIGIN_DATA_PATH,
        path_to_save_dataset=ENV_DATASET_PATH,
        pss_origin=PSShift(phi11=0.547, phi21=-1.0, theta11=0.01685, theta21=0.017),
        pss_shifts_delta=PSShift(phi11=0.02, phi21=0.02, theta11=0.005, theta21=0.005),
        cm_shifts_delta=CMShifts(self_coupling=1.5, mainline_coupling=0.1, cross_coupling=0.005),
        samplers_size=DATASET_SIZE,
        backend=backend
    )
    ds_gen.generate()

    codec = MWFilterTouchstoneCodec.from_dataset(TouchstoneDataset(source=backend, in_memory=True))
    codec.exclude_keys(["f0", "bw", "N", "Q"])
    print(codec)
    # codec.y_channels = ['S1_1.real', 'S2_1.real', 'S2_2.real', 'S1_1.imag', 'S2_1.imag', 'S2_2.imag']
    # codec.y_channels = ['S1_1.db', 'S1_2.db', 'S2_1.db', 'S2_2.db']

    # Исключаем из анализа ненужные x-параметры
    print("Каналы:", codec.y_channels)
    print("Количество каналов:", len(codec.y_channels))

    dm = TouchstoneLDataModule(
        source=backend,         # Путь к датасету
        codec=codec,                   # Кодек для преобразования TouchstoneData → (x, y)
        batch_size=BATCH_SIZE,                 # Размер батча
        val_ratio=0.2,                 # Доля валидационного набора
        test_ratio=0.05,                # Доля тестового набора
        cache_size=0,
        scaler_in=MinMaxScaler(dim=(0, 2), feature_range=(0, 1)),                          # Скейлер для входных данных
        scaler_out=MinMaxScaler(dim=0, feature_range=(-0.5, 0.5)),  # Скейлер для выходных данных
        swap_xy=True,
        num_workers=0,
        # Параметры базового датасета:
        base_ds_kwargs={
            "in_memory": True
        }
    )

    dm.setup("fit")

    # Декодирование
    _, __, meta = dm.get_dataset(split="train", meta=True)[0]
    ts_rec = codec.decode(dm.train_ds.dataset[0][0], meta)
    plt.figure()
    ts_rec.network.plot_s_db(m=0, n=0, label='S11 from dataset')
    ts_rec.network.plot_s_db(m=1, n=0, label='S21 from dataset')

    # Печатаем размеры полученных наборов
    print(f"Размер тренировочного набора: {len(dm.train_ds)}")
    print(f"Размер валидационного набора: {len(dm.val_ds)}")
    print(f"Размер тестового набора: {len(dm.test_ds)}")

    # model = models.Simple_Opt_3(in_channels=len(codec.y_channels),
<<<<<<< HEAD
    #                             out_channels=len(ds_gen.origin_filter.coupling_matrix.links))
    # model = models.ResNet1D(in_channels=len(codec.y_channels),
    #                      out_channels=len(ds_gen.origin_filter.coupling_matrix.links))
    # model = models.LeNet1D(in_channels=len(codec.y_channels),
    #                        out_channels=len(ds_gen.origin_filter.coupling_matrix.links))
    # model = models.ResNet1DBiRNN(in_channels=len(codec.y_channels),
    #                              out_channels=len(ds_gen.origin_filter.coupling_matrix.links),
    #                              resnet_out_channels=256,
    #                              hidden_size=256,
    #                              num_layers=2,
    #                              dropout=0.0,
    #                              rnn_type='gru'
    #                              )
    model = models.ResNet1DFlexible(
        in_channels=len(codec.y_channels),
        out_channels=len(ds_gen.origin_filter.coupling_matrix.links),
        num_blocks=[1, 1, 5, 3],
        layer_channels=[128, 256, 512, 512],
        first_conv_kernel=11,
        first_conv_channels=128,
    )
=======
    #                      out_channels=len(ds_gen.origin_filter.coupling_matrix.links))
    model = models.ResNet1D(in_channels=len(codec.y_channels),
                         out_channels=len(ds_gen.origin_filter.coupling_matrix.links))
    # model = models.ResNet1DFlexible(
    #     in_channels=8,  # По вашему исходному коду
    #     out_channels=30,  # По вашему исходному коду
    #     first_conv_channels=64,
    #     first_conv_kernel=10,
    #     layer_channels=[128, 64, 64, 128],
    #     num_blocks=[5, 1, 3, 2],
    # )
    # model = models.ResNetRNN1D(in_channels=len(codec.y_channels),
    #                            out_channels=len(ds_gen.origin_filter.coupling_matrix.links),
    #                            resnet_hidden_size=len(ds_gen.origin_filter.coupling_matrix.links),
    #                            rnn_hidden_size=32,
    #                            rnn_type='lstm',
    #                            rnn_layers=1,
    #                            bidirectional=False)
>>>>>>> 762384da
    # model = models.DenseNet1D(in_channels=len(codec.y_channels),
    #                           growth_rate=48,
    #                           num_classes=len(ds_gen.origin_filter.coupling_matrix.links))
    # model = models.BiRNN(in_channels=301,
    #                      num_layers=5,
    #                      out_channels=len(ds_gen.origin_filter.coupling_matrix.links),
    #                      hidden_size=512,
    #                      droupout=0.0,
    #                      rnn_type='lstm')

    lit_model = MWFilterBaseLMWithMetrics(
        model=model,  # Наша нейросетевая модель
        swap_xy=True,
        scaler_in=dm.scaler_in,  # Скейлер для входных данных
        scaler_out=dm.scaler_out,  # Скейлер для выходных данных
        codec=codec,  # Кодек для преобразования данных
<<<<<<< HEAD
        optimizer_cfg={"name": "Adam", "lr": 0.0017552306729777972},
        scheduler_cfg={"name": "StepLR", "step_size": 10, "gamma": 0.1},
=======
        optimizer_cfg={"name": "Adam", "lr": 0.01},  # Конфигурация оптимизатора
        scheduler_cfg={"name": "StepLR", "step_size": 20, "gamma": 0.5},
>>>>>>> 762384da
        # optimizer_cfg={"name": "SGD", "lr": 0.1, "momentum": 0.99, "nesterov": True},
        # scheduler_cfg={"name": "CosineAnnealingWarmRestarts", "T_0": 4, "T_mult": 2, "eta_min": 1e-5},
        # optimizer_cfg={"name": "AdamW", "lr": 0.01},
        # scheduler_cfg={"name": "OneCycleLR", "max_lr": 1e-2, "epochs": 5, "steps_per_epoch": len(dm.train_ds)},
        loss_fn=nn.MSELoss()
    )


    stoping = L.pytorch.callbacks.EarlyStopping(monitor="val_loss", patience=5, mode="min", min_delta=0.00001)
    checkpoint = L.pytorch.callbacks.ModelCheckpoint(monitor="val_loss", dirpath="saved_models/"+FILTER_NAME,
                                                     filename="best-{epoch}-{val_loss:.5f}-{train_loss:.5f}",
                                                     mode="min",
                                                     save_top_k=1,                                  # Сохраняем только одну лучшую
                                                     save_weights_only=False,                       # Сохранять всю модель (включая структуру)
                                                     verbose=False                                  # Отключаем логирование сохранения)
                                                     )

    # Обучение модели с помощью PyTorch Lightning
    trainer = L.Trainer(
        max_epochs=150,  # Максимальное количество эпох обучения
        accelerator="auto",  # Автоматический выбор устройства (CPU/GPU)
        log_every_n_steps=100,  # Частота логирования в процессе обучения
        callbacks=[
            stoping,
            checkpoint
        ]
    )

    # Запуск процесса обучения
    # trainer.fit(lit_model, dm)
    # print(f"Best model saved into: {checkpoint.best_model_path}")

    # Загружаем лучшую модель
    inference_model = MWFilterBaseLMWithMetrics.load_from_checkpoint(
        checkpoint_path="saved_models/SCYA501-KuIMUXT5-BPFC3/best-epoch=23-val_loss=0.01887.ckpt",
        model=model
    ).to(lit_model.device)
    orig_fil, pred_fil = inference_model.predict(dm, idx=0)
    inference_model.plot_origin_vs_prediction(orig_fil, pred_fil)


    optim_factors = optimize_cm(pred_fil, orig_fil)
    plt.show()


if __name__ == "__main__":
    main()
    plt.show()<|MERGE_RESOLUTION|>--- conflicted
+++ resolved
@@ -25,11 +25,7 @@
 to_db = lambda x: 20 * torch.log10(abs(x))
 
 BATCH_SIZE = 64
-<<<<<<< HEAD
 DATASET_SIZE = 1_000
-=======
-DATASET_SIZE = 300_000
->>>>>>> 762384da
 FILTER_NAME = "SCYA501-KuIMUXT5-BPFC3"
 ENV_ORIGIN_DATA_PATH = os.path.join(os.getcwd(), "filters", "FilterData", FILTER_NAME, "origins_data")
 ENV_DATASET_PATH = os.path.join(os.getcwd(), "filters", "FilterData", FILTER_NAME, "datasets_data")
@@ -188,7 +184,6 @@
     print(f"Размер тестового набора: {len(dm.test_ds)}")
 
     # model = models.Simple_Opt_3(in_channels=len(codec.y_channels),
-<<<<<<< HEAD
     #                             out_channels=len(ds_gen.origin_filter.coupling_matrix.links))
     # model = models.ResNet1D(in_channels=len(codec.y_channels),
     #                      out_channels=len(ds_gen.origin_filter.coupling_matrix.links))
@@ -210,26 +205,6 @@
         first_conv_kernel=11,
         first_conv_channels=128,
     )
-=======
-    #                      out_channels=len(ds_gen.origin_filter.coupling_matrix.links))
-    model = models.ResNet1D(in_channels=len(codec.y_channels),
-                         out_channels=len(ds_gen.origin_filter.coupling_matrix.links))
-    # model = models.ResNet1DFlexible(
-    #     in_channels=8,  # По вашему исходному коду
-    #     out_channels=30,  # По вашему исходному коду
-    #     first_conv_channels=64,
-    #     first_conv_kernel=10,
-    #     layer_channels=[128, 64, 64, 128],
-    #     num_blocks=[5, 1, 3, 2],
-    # )
-    # model = models.ResNetRNN1D(in_channels=len(codec.y_channels),
-    #                            out_channels=len(ds_gen.origin_filter.coupling_matrix.links),
-    #                            resnet_hidden_size=len(ds_gen.origin_filter.coupling_matrix.links),
-    #                            rnn_hidden_size=32,
-    #                            rnn_type='lstm',
-    #                            rnn_layers=1,
-    #                            bidirectional=False)
->>>>>>> 762384da
     # model = models.DenseNet1D(in_channels=len(codec.y_channels),
     #                           growth_rate=48,
     #                           num_classes=len(ds_gen.origin_filter.coupling_matrix.links))
@@ -246,13 +221,8 @@
         scaler_in=dm.scaler_in,  # Скейлер для входных данных
         scaler_out=dm.scaler_out,  # Скейлер для выходных данных
         codec=codec,  # Кодек для преобразования данных
-<<<<<<< HEAD
         optimizer_cfg={"name": "Adam", "lr": 0.0017552306729777972},
         scheduler_cfg={"name": "StepLR", "step_size": 10, "gamma": 0.1},
-=======
-        optimizer_cfg={"name": "Adam", "lr": 0.01},  # Конфигурация оптимизатора
-        scheduler_cfg={"name": "StepLR", "step_size": 20, "gamma": 0.5},
->>>>>>> 762384da
         # optimizer_cfg={"name": "SGD", "lr": 0.1, "momentum": 0.99, "nesterov": True},
         # scheduler_cfg={"name": "CosineAnnealingWarmRestarts", "T_0": 4, "T_mult": 2, "eta_min": 1e-5},
         # optimizer_cfg={"name": "AdamW", "lr": 0.01},
